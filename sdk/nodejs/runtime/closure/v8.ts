// Copyright 2016-2018, Pulumi Corporation.
//
// Licensed under the Apache License, Version 2.0 (the "License");
// you may not use this file except in compliance with the License.
// You may obtain a copy of the License at
//
//     http://www.apache.org/licenses/LICENSE-2.0
//
// Unless required by applicable law or agreed to in writing, software
// distributed under the License is distributed on an "AS IS" BASIS,
// WITHOUT WARRANTIES OR CONDITIONS OF ANY KIND, either express or implied.
// See the License for the specific language governing permissions and
// limitations under the License.

// This file provides a low-level interface to a few V8 runtime objects. We will use this low-level
// interface when serializing closures to walk the scope chain and find the value of free variables
// captured by closures, as well as getting source-level debug information so that we can present
// high-quality error messages.
//
// As a side-effect of importing this file, we must enable the --allow-natives-syntax V8 flag. This
// is because we are using V8 intrinsics in order to implement this module.
import * as semver from "semver";
import * as v8 from "v8";
v8.setFlagsFromString("--allow-natives-syntax");

<<<<<<< HEAD
// We depend on V8 intrinsics to inspect JavaScript functions and runtime values. These intrinsics
// are unstable and change radically between versions. These two version checks are used by this module
// to determine whether or not it is safe to use particular intrinsincs.
//
// We were broken especially badly by Node 11, which removed most of the intrinsics that we used.
// We will need to find replacements for them.
const isNodeAtLeastV10 = semver.gte(process.version, "10.0.0");
const isNodeAtLeastV11 = semver.gte(process.version, "11.0.0");

function throwUnsupportedNodeVersion(): never {
    throw new Error(
        `Function serialization with Node version ${process.version} is not supported by Pulumi at this time. ` +
        "Please use Node 10 or older.");
}

// We use four V8 intrinsics in this file. The first, `FunctionGetScript`, gets
// a `Script` object given a JavaScript function. The `Script` object contains metadata
// about the function's source definition.
function getScript(func: Function): V8Script | undefined {
    if (isNodeAtLeastV11) {
        throwUnsupportedNodeVersion();
    }

    // The use of the Function constructor here and elsewhere in this file is because
    // because V8 intrinsics are not valid JavaScript identifiers; they all begin with '%',
    // which means that the TypeScript compiler issues errors for them.
    const scriptFunc = new Function("func", "return %FunctionGetScript(func);") as any;
    return scriptFunc(func);
}
=======
import * as v8Hooks from "./v8Hooks";
>>>>>>> 6f374457

import * as v8_v10andLower from "./v8_v10andLower";
import * as v8_v11andHigher from "./v8_v11andHigher";

<<<<<<< HEAD

// The second intrinsic is `FunctionGetScriptSourcePosition`, which does about what you'd
// expect. It returns a `V8SourcePosition`, which can be passed to `V8Script::locationFromPosition`
// to produce a `V8SourceLocation`.
const getSourcePosition: (func: Function) => V8SourcePosition =
    new Function("func", "return %FunctionGetScriptSourcePosition(func);") as any;

function scriptPositionInfo(script: V8Script, pos: V8SourcePosition): {line: number, column: number} {
    if (isNodeAtLeastV11) {
        throwUnsupportedNodeVersion();
    }

    if (isNodeAtLeastV10) {
        const scriptPositionInfoFunc =
            new Function("script", "pos", "return %ScriptPositionInfo(script, pos, false);") as any;

        return scriptPositionInfoFunc(script, pos);
    }

    // Should not be called if running on Node<10.0.0.
    return <any>undefined;
}

// V8SourcePosition is an opaque value that should be passed verbatim to `V8Script.locationFromPosition`
// in order to receive a V8SourceLocation.
interface V8SourcePosition { }

// V8SourceLocation contains metadata about a single location within a Script. For a function, it
// refers to the last character of that function's declaration.
interface V8SourceLocation {
    readonly line: number;
    readonly column: number;
}

// The last two intrinsics are `GetFunctionScopeCount` and `GetFunctionScopeDetails`.
// The former function returns the number of scopes in a given function's scope chain, while
// the latter function returns the i'th entry in a function's scope chain, given a function and
// index i.
function getFunctionScopeDetails(func: Function, index: number): any[] {
    if (isNodeAtLeastV11) {
        throwUnsupportedNodeVersion();
    }

    const getFunctionScopeDetailsFunc =
        new Function("func", "index", "return %GetFunctionScopeDetails(func, index);") as any;

    return getFunctionScopeDetailsFunc(func, index);
}

function getFunctionScopeCount(func: Function): number {
    if (isNodeAtLeastV11) {
        throwUnsupportedNodeVersion();
    }

    const getFunctionScopeCountFunc = new Function("func", "return %GetFunctionScopeCount(func);") as any;
    return getFunctionScopeCountFunc(func);
}

// All of these functions contain syntax that is not legal TS/JS (i.e. "%Whatever").  As such,
// we cannot serialize them.  In case they somehow get captured, just block them from closure
// serialization entirely.
(<any>getScript).doNotCapture = true;
(<any>getSourcePosition).doNotCapture = true;
(<any>getFunctionScopeDetails).doNotCapture = true;
(<any>getFunctionScopeCount).doNotCapture = true;

// `GetFunctionScopeDetails` returns a raw JavaScript array. This enum enumerates the objects that
// are at specific indices of the array. We only care about one of these.
enum V8ScopeDetailsFields {
    kScopeDetailsTypeIndex = 0,
    kScopeDetailsObjectIndex = 1, // <-- this one
    kScopeDetailsNameIndex = 2,
    kScopeDetailsStartPositionIndex = 3,
    kScopeDetailsEndPositionIndex = 4,
    kScopeDetailsFunctionIndex = 5,
}

// V8ScopeDetails contains a lot of information about a particular scope in the scope chain, but the
// only one we care about is `scopeObject`, which is a mapping of strings to values. The strings are variables
// declared within the given scope, and the values are the value of the captured variables.
interface V8ScopeDetails {
    readonly scopeObject: Record<string, any>;
}

// getScopeForFunction extracts a V8ScopeDetails for the index'th element in the scope chain for the
// given function.
function getScopeForFunction(func: Function, index: number): V8ScopeDetails {
    const scopeDetails = getFunctionScopeDetails(func, index);
    return {
        scopeObject: scopeDetails[V8ScopeDetailsFields.kScopeDetailsObjectIndex] as Record<string, any>,
    };
}
=======
// Node majorly changed their introspection apis between 10.0 and 11.0 (removing outright some
// of the APIs we use).  Detect if we're before or after this change and delegate to the
const versionSpecificV8Module =  v8Hooks.isNodeAtLeastV11 ? v8_v11andHigher : v8_v10andLower;
>>>>>>> 6f374457

/**
 * Given a function and a free variable name, lookupCapturedVariableValue looks up the value of that free variable
 * in the scope chain of the provided function. If the free variable is not found, `throwOnFailure` indicates
 * whether or not this function should throw or return `undefined.
 *
 * @param func The function whose scope chain is to be analyzed
 * @param freeVariable The name of the free variable to inspect
 * @param throwOnFailure If true, throws if the free variable can't be found.
 * @returns The value of the free variable. If `throwOnFailure` is false, returns `undefined` if not found.
 */
export const lookupCapturedVariableValueAsync = versionSpecificV8Module.lookupCapturedVariableValueAsync;

/**
 * Given a function, returns the file, line and column number in the file where this function was
 * defined. Returns { "", 0, 0 } if the location cannot be found or if the given function has no Script.
 */
<<<<<<< HEAD
export function getFunctionLocation(func: Function): { line: number, column: number } {
    const script = getScript(func);
    if (script) {
        const pos = getSourcePosition(func);

        try {
            if (isNodeAtLeastV10) {
                return scriptPositionInfo(script, pos);
            } else {
                return script.locationFromPosition(pos);
            }
        } catch (err) {
            // Be resilient to native functions not being available. In this case, we just return
            // '0,0'.  That's not great, but it at least lets us run, and it isn't a terrible
            // experience.
            //
            // Specifically, we only need these locations when we're printing out an error about not
            // being able to serialize something.  In that case, we still print out the names of the
            // functions (as well as the call-tree that got us there), *and* we print out the body
            // of the function.  With both of these, it is generally not too difficult to find out
            // where the code actually lives.
        }
    }

    return { line: 0, column: 0 };
}
=======
export const getFunctionLocationAsync = versionSpecificV8Module.getFunctionLocationAsync;
>>>>>>> 6f374457
<|MERGE_RESOLUTION|>--- conflicted
+++ resolved
@@ -23,141 +23,14 @@
 import * as v8 from "v8";
 v8.setFlagsFromString("--allow-natives-syntax");
 
-<<<<<<< HEAD
-// We depend on V8 intrinsics to inspect JavaScript functions and runtime values. These intrinsics
-// are unstable and change radically between versions. These two version checks are used by this module
-// to determine whether or not it is safe to use particular intrinsincs.
-//
-// We were broken especially badly by Node 11, which removed most of the intrinsics that we used.
-// We will need to find replacements for them.
-const isNodeAtLeastV10 = semver.gte(process.version, "10.0.0");
-const isNodeAtLeastV11 = semver.gte(process.version, "11.0.0");
-
-function throwUnsupportedNodeVersion(): never {
-    throw new Error(
-        `Function serialization with Node version ${process.version} is not supported by Pulumi at this time. ` +
-        "Please use Node 10 or older.");
-}
-
-// We use four V8 intrinsics in this file. The first, `FunctionGetScript`, gets
-// a `Script` object given a JavaScript function. The `Script` object contains metadata
-// about the function's source definition.
-function getScript(func: Function): V8Script | undefined {
-    if (isNodeAtLeastV11) {
-        throwUnsupportedNodeVersion();
-    }
-
-    // The use of the Function constructor here and elsewhere in this file is because
-    // because V8 intrinsics are not valid JavaScript identifiers; they all begin with '%',
-    // which means that the TypeScript compiler issues errors for them.
-    const scriptFunc = new Function("func", "return %FunctionGetScript(func);") as any;
-    return scriptFunc(func);
-}
-=======
 import * as v8Hooks from "./v8Hooks";
->>>>>>> 6f374457
 
 import * as v8_v10andLower from "./v8_v10andLower";
 import * as v8_v11andHigher from "./v8_v11andHigher";
 
-<<<<<<< HEAD
-
-// The second intrinsic is `FunctionGetScriptSourcePosition`, which does about what you'd
-// expect. It returns a `V8SourcePosition`, which can be passed to `V8Script::locationFromPosition`
-// to produce a `V8SourceLocation`.
-const getSourcePosition: (func: Function) => V8SourcePosition =
-    new Function("func", "return %FunctionGetScriptSourcePosition(func);") as any;
-
-function scriptPositionInfo(script: V8Script, pos: V8SourcePosition): {line: number, column: number} {
-    if (isNodeAtLeastV11) {
-        throwUnsupportedNodeVersion();
-    }
-
-    if (isNodeAtLeastV10) {
-        const scriptPositionInfoFunc =
-            new Function("script", "pos", "return %ScriptPositionInfo(script, pos, false);") as any;
-
-        return scriptPositionInfoFunc(script, pos);
-    }
-
-    // Should not be called if running on Node<10.0.0.
-    return <any>undefined;
-}
-
-// V8SourcePosition is an opaque value that should be passed verbatim to `V8Script.locationFromPosition`
-// in order to receive a V8SourceLocation.
-interface V8SourcePosition { }
-
-// V8SourceLocation contains metadata about a single location within a Script. For a function, it
-// refers to the last character of that function's declaration.
-interface V8SourceLocation {
-    readonly line: number;
-    readonly column: number;
-}
-
-// The last two intrinsics are `GetFunctionScopeCount` and `GetFunctionScopeDetails`.
-// The former function returns the number of scopes in a given function's scope chain, while
-// the latter function returns the i'th entry in a function's scope chain, given a function and
-// index i.
-function getFunctionScopeDetails(func: Function, index: number): any[] {
-    if (isNodeAtLeastV11) {
-        throwUnsupportedNodeVersion();
-    }
-
-    const getFunctionScopeDetailsFunc =
-        new Function("func", "index", "return %GetFunctionScopeDetails(func, index);") as any;
-
-    return getFunctionScopeDetailsFunc(func, index);
-}
-
-function getFunctionScopeCount(func: Function): number {
-    if (isNodeAtLeastV11) {
-        throwUnsupportedNodeVersion();
-    }
-
-    const getFunctionScopeCountFunc = new Function("func", "return %GetFunctionScopeCount(func);") as any;
-    return getFunctionScopeCountFunc(func);
-}
-
-// All of these functions contain syntax that is not legal TS/JS (i.e. "%Whatever").  As such,
-// we cannot serialize them.  In case they somehow get captured, just block them from closure
-// serialization entirely.
-(<any>getScript).doNotCapture = true;
-(<any>getSourcePosition).doNotCapture = true;
-(<any>getFunctionScopeDetails).doNotCapture = true;
-(<any>getFunctionScopeCount).doNotCapture = true;
-
-// `GetFunctionScopeDetails` returns a raw JavaScript array. This enum enumerates the objects that
-// are at specific indices of the array. We only care about one of these.
-enum V8ScopeDetailsFields {
-    kScopeDetailsTypeIndex = 0,
-    kScopeDetailsObjectIndex = 1, // <-- this one
-    kScopeDetailsNameIndex = 2,
-    kScopeDetailsStartPositionIndex = 3,
-    kScopeDetailsEndPositionIndex = 4,
-    kScopeDetailsFunctionIndex = 5,
-}
-
-// V8ScopeDetails contains a lot of information about a particular scope in the scope chain, but the
-// only one we care about is `scopeObject`, which is a mapping of strings to values. The strings are variables
-// declared within the given scope, and the values are the value of the captured variables.
-interface V8ScopeDetails {
-    readonly scopeObject: Record<string, any>;
-}
-
-// getScopeForFunction extracts a V8ScopeDetails for the index'th element in the scope chain for the
-// given function.
-function getScopeForFunction(func: Function, index: number): V8ScopeDetails {
-    const scopeDetails = getFunctionScopeDetails(func, index);
-    return {
-        scopeObject: scopeDetails[V8ScopeDetailsFields.kScopeDetailsObjectIndex] as Record<string, any>,
-    };
-}
-=======
 // Node majorly changed their introspection apis between 10.0 and 11.0 (removing outright some
 // of the APIs we use).  Detect if we're before or after this change and delegate to the
 const versionSpecificV8Module =  v8Hooks.isNodeAtLeastV11 ? v8_v11andHigher : v8_v10andLower;
->>>>>>> 6f374457
 
 /**
  * Given a function and a free variable name, lookupCapturedVariableValue looks up the value of that free variable
@@ -175,33 +48,4 @@
  * Given a function, returns the file, line and column number in the file where this function was
  * defined. Returns { "", 0, 0 } if the location cannot be found or if the given function has no Script.
  */
-<<<<<<< HEAD
-export function getFunctionLocation(func: Function): { line: number, column: number } {
-    const script = getScript(func);
-    if (script) {
-        const pos = getSourcePosition(func);
-
-        try {
-            if (isNodeAtLeastV10) {
-                return scriptPositionInfo(script, pos);
-            } else {
-                return script.locationFromPosition(pos);
-            }
-        } catch (err) {
-            // Be resilient to native functions not being available. In this case, we just return
-            // '0,0'.  That's not great, but it at least lets us run, and it isn't a terrible
-            // experience.
-            //
-            // Specifically, we only need these locations when we're printing out an error about not
-            // being able to serialize something.  In that case, we still print out the names of the
-            // functions (as well as the call-tree that got us there), *and* we print out the body
-            // of the function.  With both of these, it is generally not too difficult to find out
-            // where the code actually lives.
-        }
-    }
-
-    return { line: 0, column: 0 };
-}
-=======
-export const getFunctionLocationAsync = versionSpecificV8Module.getFunctionLocationAsync;
->>>>>>> 6f374457
+export const getFunctionLocationAsync = versionSpecificV8Module.getFunctionLocationAsync;
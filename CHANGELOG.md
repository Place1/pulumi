--- conflicted
+++ resolved
@@ -4,13 +4,10 @@
 
 ### Improvements
 
-<<<<<<< HEAD
 - Link directly to /account/tokens when prompting for an access token.
+- Support for first-class providers in Python.
 - Output<T> now 'lifts' property members from the value it wraps, simplifying common coding patterns.
 - pulumi.interpolate and pulumi.concat have been added as convenient ways to combine Output values into strings.
-=======
-- Support for first-class providers in Python.
->>>>>>> 83d88916
 
 - Fix a bug where `StackReference` outputs were not updated when changes occured in the referenced stack.
 
